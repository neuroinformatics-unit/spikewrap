--- conflicted
+++ resolved
@@ -171,22 +171,10 @@
 
     for path_ in putative_run_paths:
 
-<<<<<<< HEAD
+        # If the run contains spikeglx files
         if any(path_.glob("*.ap.bin")):
             detected_run_paths.append(path_)
 
-=======
-        # If the putative run path folder contains spikeglx
-        # formatting then it is itself a run path.
-        if re.match(r".*g.*imec.*", path_.name):
-            detected_run_paths.append(path_)
-
-        # Otherwise it might hold spikeglx data files within it, in
-        # which case it is a run path
-        elif any(path_.glob("*.ap.bin")):
-            detected_run_paths.append(path_)
-
->>>>>>> d1db4277
         # Otherwise if the putative run folder contains a
         # spikeglx-formatted folder then it is a run folder
         # (spikeinterface will auto-detect data recursively from
